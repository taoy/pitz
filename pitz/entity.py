--- conflicted
+++ resolved
@@ -108,15 +108,9 @@
         if self.title not in cls.already_instantiated:
             cls.already_instantiated[self.title] = self
 
-<<<<<<< HEAD
-        # Set a few attributes on the entity.
-        self.update_modified_time = True
-=======
         # Set some attributes that also get set in __init__.
         self.update_modified_time = True
 
-
->>>>>>> 06388a4b
 
     def __init__(self, project=None, **kwargs):
 
